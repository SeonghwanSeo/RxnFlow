--- conflicted
+++ resolved
@@ -15,7 +15,6 @@
 keywords = ["gflownet"]
 requires-python = ">=3.10,<3.13"
 dependencies = [
-<<<<<<< HEAD
     "numpy==1.26.4",
     "torch>=2.3.1",
     "torch-geometric>=2.4.0",
@@ -29,21 +28,6 @@
     "gitpython",
     "botorch",
     "ruff",
-=======
-  "numpy==1.26.4",
-  "torch==2.5.1",
-  "torch-geometric==2.4.0",
-  "torch-scatter==2.1.2",
-  "torch-sparse==0.6.18",
-  "torch-cluster==1.6.3",
-  "rdkit>=2023.9.6",
-  "omegaconf>=2.3",
-  "wandb",
-  "tensorboard",
-  "gitpython",
-  "botorch",
-  "ruff",
->>>>>>> 8f0b5035
 ]
 
 [project.optional-dependencies]
